/* Various utility functions.
 *
 * Most of these functions are defined in the libc. However, pulling
 * the libc in is quite a big hit on kernel size in some cases.
 */

#include "base/types.h"
#include "base/util.h"

void memcpy(void *dest, const void *source, U32 len) {
  U8 *dst = (U8*)dest;
  U8 *src = (U8*)source;
  while (len--) {
    *dst++ = *src++;
  }
}

void memset(void *dest, const U8 val, U32 len) {
  U8 *dst = (U8*)dest;
  while (len--) {
    *dst++ = val;
  }
}

<<<<<<< HEAD

U16 strlen(char *str) {
  U16 i = 0;
=======
U32 strlen(const char *str) {
  U32 i = 0;
>>>>>>> d6a82bec

  while (*str++)
    i++;

  return i;
}

U8 strncmp(const char *a, const char *b, U32 n) {
  U8 i;
  
  for (i=0 ; i<n ; i++) {
    if (a[i] < b[i]) {
      return -1;
    } else if (a[i] > b[i]) {
      return 1;
    }
  }
  
  return 0;
}

U8 strcmp(const char *a, const char *b) {
  return strncmp(a, b, MIN(strlen(a), strlen(b)));
}<|MERGE_RESOLUTION|>--- conflicted
+++ resolved
@@ -22,14 +22,9 @@
   }
 }
 
-<<<<<<< HEAD
 
-U16 strlen(char *str) {
+U16 strlen(const char *str) {
   U16 i = 0;
-=======
-U32 strlen(const char *str) {
-  U32 i = 0;
->>>>>>> d6a82bec
 
   while (*str++)
     i++;
@@ -39,7 +34,7 @@
 
 U8 strncmp(const char *a, const char *b, U32 n) {
   U8 i;
-  
+
   for (i=0 ; i<n ; i++) {
     if (a[i] < b[i]) {
       return -1;
@@ -47,7 +42,7 @@
       return 1;
     }
   }
-  
+
   return 0;
 }
 
